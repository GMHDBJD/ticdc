// Copyright 2019 PingCAP, Inc.
//
// Licensed under the Apache License, Version 2.0 (the "License");
// you may not use this file except in compliance with the License.
// You may obtain a copy of the License at
//
//     http://www.apache.org/licenses/LICENSE-2.0
//
// Unless required by applicable law or agreed to in writing, software
// distributed under the License is distributed on an "AS IS" BASIS,
// See the License for the specific language governing permissions and
// limitations under the License.

package syncer

import (
	"context"
	"errors"
	"fmt"
	"strings"

	"github.com/DATA-DOG/go-sqlmock"
	"github.com/go-mysql-org/go-mysql/mysql"
	. "github.com/pingcap/check"
	"github.com/pingcap/tidb/parser"
	"github.com/pingcap/tidb/parser/ast"
	"github.com/pingcap/tidb/util/filter"
	"github.com/pingcap/tiflow/dm/syncer/metrics"
	"go.uber.org/zap"

	regexprrouter "github.com/pingcap/tidb/util/regexpr-router"
	router "github.com/pingcap/tidb/util/table-router"
	"github.com/pingcap/tiflow/dm/config"
	"github.com/pingcap/tiflow/dm/pkg/conn"
	tcontext "github.com/pingcap/tiflow/dm/pkg/context"
	"github.com/pingcap/tiflow/dm/pkg/log"
	parserpkg "github.com/pingcap/tiflow/dm/pkg/parser"
	"github.com/pingcap/tiflow/dm/pkg/terror"
	"github.com/pingcap/tiflow/dm/pkg/utils"
	onlineddl "github.com/pingcap/tiflow/dm/syncer/online-ddl-tools"
)

var _ = Suite(&testDDLSuite{})

type testDDLSuite struct{}

func (s *testDDLSuite) newSubTaskCfg(dbCfg config.DBConfig) *config.SubTaskConfig {
	return &config.SubTaskConfig{
		From:             dbCfg,
		To:               dbCfg,
		ServerID:         101,
		MetaSchema:       "test",
		Name:             "syncer_ut",
		Mode:             config.ModeIncrement,
		Flavor:           "mysql",
		ShadowTableRules: []string{config.DefaultShadowTableRules},
		TrashTableRules:  []string{config.DefaultTrashTableRules},
	}
}

func (s *testDDLSuite) TestAnsiQuotes(c *C) {
	ansiQuotesCases := []string{
		"create database `test`",
		"create table `test`.`test`(id int)",
		"create table `test`.\"test\" (id int)",
		"create table \"test\".`test` (id int)",
		"create table \"test\".\"test\"",
		"create table test.test (\"id\" int)",
		"insert into test.test (\"id\") values('a')",
	}

	db, mock, err := sqlmock.New()
	mock.ExpectQuery("SHOW VARIABLES LIKE").
		WillReturnRows(sqlmock.NewRows([]string{"Variable_name", "Value"}).
			AddRow("sql_mode", "ANSI_QUOTES"))
	c.Assert(err, IsNil)

	parser, err := utils.GetParser(context.Background(), db)
	c.Assert(err, IsNil)

	for _, sql := range ansiQuotesCases {
		_, err = parser.ParseOneStmt(sql, "", "")
		c.Assert(err, IsNil)
	}
}

func (s *testDDLSuite) TestDDLWithDashComments(c *C) {
	sql := `--
-- this is a comment.
--
CREATE TABLE test.test_table_with_c (id int);
`
	parser := parser.New()
	_, err := parserpkg.Parse(parser, sql, "", "")
	c.Assert(err, IsNil)
}

func (s *testDDLSuite) TestCommentQuote(c *C) {
	sql := "ALTER TABLE schemadb.ep_edu_course_message_auto_reply MODIFY answer JSON COMMENT '回复的内容-格式为list，有两个字段：\"answerType\"：//''发送客服消息类型：1-文本消息，2-图片，3-图文链接''；  answer：回复内容';"
	expectedSQL := "ALTER TABLE `schemadb`.`ep_edu_course_message_auto_reply` MODIFY COLUMN `answer` JSON COMMENT '回复的内容-格式为list，有两个字段：\"answerType\"：//''发送客服消息类型：1-文本消息，2-图片，3-图文链接''；  answer：回复内容'"

	tctx := tcontext.Background().WithLogger(log.With(zap.String("test", "TestCommentQuote")))
	testEC := &eventContext{
		tctx: tctx,
	}
	qec := &queryEventContext{
		eventContext: testEC,
		ddlSchema:    "schemadb",
		originSQL:    sql,
		p:            parser.New(),
	}
	stmt, err := parseOneStmt(qec)
	c.Assert(err, IsNil)

	qec.splitDDLs, err = parserpkg.SplitDDL(stmt, qec.ddlSchema)
	c.Assert(err, IsNil)

	syncer := NewSyncer(&config.SubTaskConfig{Flavor: mysql.MySQLFlavor}, nil, nil)
	syncer.tctx = tctx
	c.Assert(syncer.genRouter(), IsNil)

	shardddl := NewShardDDL(&tctx.Logger, syncer)
	for _, sql := range qec.splitDDLs {
		sqls, err := shardddl.processOneDDL(qec, sql)
		c.Assert(err, IsNil)
		qec.appliedDDLs = append(qec.appliedDDLs, sqls...)
	}
	c.Assert(len(qec.appliedDDLs), Equals, 1)
	c.Assert(qec.appliedDDLs[0], Equals, expectedSQL)
}

func (s *testDDLSuite) TestResolveDDLSQL(c *C) {
	// duplicate with pkg/parser
	sqls := []string{
		"create schema `s1`",
		"create schema if not exists `s1`",
		"drop schema `s1`",
		"drop schema if exists `s1`",
		"drop table `s1`.`t1`",
		"drop table `s1`.`t1`, `s2`.`t2`",
		"drop table `s1`.`t1`, `s2`.`t2`, `xx`",
		"create table `s1`.`t1` (id int)",
		"create table `t1` (id int)",
		"create table `t1` like `t2`",
		"create table `s1`.`t1` like `t2`",
		"create table `s1`.`t1` like `s1`.`t2`",
		"create table `t1` like `xx`.`t2`",
		"truncate table `t1`",
		"truncate table `s1`.`t1`",
		"rename table `s1`.`t1` to `s2`.`t2`",
		"rename table `t1` to `t2`, `s1`.`t1` to `s1`.`t2`",
		"drop index i1 on `s1`.`t1`",
		"drop index i1 on `t1`",
		"create index i1 on `t1`(`c1`)",
		"create index i1 on `s1`.`t1`(`c1`)",
		"alter table `t1` add column c1 int, drop column c2",
		"alter table `s1`.`t1` add column c1 int, rename to `t2`, drop column c2",
		"alter table `s1`.`t1` add column c1 int, rename to `xx`.`t2`, drop column c2",
	}

	expectedSQLs := [][]string{
		{"CREATE DATABASE IF NOT EXISTS `s1`"},
		{"CREATE DATABASE IF NOT EXISTS `s1`"},
		{"DROP DATABASE IF EXISTS `s1`"},
		{"DROP DATABASE IF EXISTS `s1`"},
		{"DROP TABLE IF EXISTS `s1`.`t1`"},
		{"DROP TABLE IF EXISTS `s1`.`t1`"},
		{"DROP TABLE IF EXISTS `s1`.`t1`"},
		{"CREATE TABLE IF NOT EXISTS `s1`.`t1` (`id` INT)"},
		{},
		{},
		{},
		{"CREATE TABLE IF NOT EXISTS `s1`.`t1` LIKE `s1`.`t2`"},
		{},
		{},
		{"TRUNCATE TABLE `s1`.`t1`"},
		{},
		{"RENAME TABLE `s1`.`t1` TO `s1`.`t2`"},
		{"DROP INDEX /*T! IF EXISTS  */`i1` ON `s1`.`t1`"},
		{},
		{},
		{"CREATE INDEX `i1` ON `s1`.`t1` (`c1`)"},
		{},
		{"ALTER TABLE `s1`.`t1` ADD COLUMN `c1` INT"},
		{"ALTER TABLE `s1`.`t1` ADD COLUMN `c1` INT"},
	}

	targetSQLs := [][]string{
		{"CREATE DATABASE IF NOT EXISTS `xs1`"},
		{"CREATE DATABASE IF NOT EXISTS `xs1`"},
		{"DROP DATABASE IF EXISTS `xs1`"},
		{"DROP DATABASE IF EXISTS `xs1`"},
		{"DROP TABLE IF EXISTS `xs1`.`t1`"},
		{"DROP TABLE IF EXISTS `xs1`.`t1`"},
		{"DROP TABLE IF EXISTS `xs1`.`t1`"},
		{"CREATE TABLE IF NOT EXISTS `xs1`.`t1` (`id` INT)"},
		{},
		{},
		{},
		{"CREATE TABLE IF NOT EXISTS `xs1`.`t1` LIKE `xs1`.`t2`"},
		{},
		{},
		{"TRUNCATE TABLE `xs1`.`t1`"},
		{},
		{"RENAME TABLE `xs1`.`t1` TO `xs1`.`t2`"},
		{"DROP INDEX /*T! IF EXISTS  */`i1` ON `xs1`.`t1`"},
		{},
		{},
		{"CREATE INDEX `i1` ON `xs1`.`t1` (`c1`)"},
		{},
		{"ALTER TABLE `xs1`.`t1` ADD COLUMN `c1` INT"},
		{"ALTER TABLE `xs1`.`t1` ADD COLUMN `c1` INT"},
	}
	tctx := tcontext.Background().WithLogger(log.With(zap.String("test", "TestResolveDDLSQL")))

	cfg := &config.SubTaskConfig{
		Flavor: mysql.MySQLFlavor,
		BAList: &filter.Rules{
			DoDBs: []string{"s1"},
		},
	}
	var err error
	syncer := NewSyncer(cfg, nil, nil)
	syncer.tctx = tctx
	syncer.baList, err = filter.New(syncer.cfg.CaseSensitive, syncer.cfg.BAList)
	syncer.metricsProxies = metrics.DefaultMetricsProxies.CacheForOneTask("task", "worker", "source")
	c.Assert(err, IsNil)

	syncer.tableRouter, err = regexprrouter.NewRegExprRouter(false, []*router.TableRule{
		{
			SchemaPattern: "s1",
			TargetSchema:  "xs1",
		},
	})
	c.Assert(err, IsNil)

	testEC := &eventContext{
		tctx: tctx,
	}
	statusVars := []byte{4, 0, 0, 0, 0, 46, 0}
	syncer.idAndCollationMap = map[int]string{46: "utf8mb4_bin"}
	for i, sql := range sqls {
		qec := &queryEventContext{
			eventContext:    testEC,
			ddlSchema:       "test",
			originSQL:       sql,
			appliedDDLs:     make([]string, 0),
			p:               parser.New(),
			eventStatusVars: statusVars,
		}
		stmt, err := parseOneStmt(qec)
		c.Assert(err, IsNil)

		shardDDL := NewShardDDL(&log.Logger{}, syncer)
		qec.splitDDLs, err = parserpkg.SplitDDL(stmt, qec.ddlSchema)
		c.Assert(err, IsNil)
		for _, sql2 := range qec.splitDDLs {
			sqls, err := shardDDL.processOneDDL(qec, sql2)
			c.Assert(err, IsNil)
			for _, sql3 := range sqls {
				if len(sql3) == 0 {
					continue
				}
				qec.appliedDDLs = append(qec.appliedDDLs, sql3)
			}
		}
		c.Assert(qec.appliedDDLs, DeepEquals, expectedSQLs[i])
		c.Assert(targetSQLs[i], HasLen, len(qec.appliedDDLs))
		for j, sql2 := range qec.appliedDDLs {
			ddlInfo, err2 := shardDDL.genDDLInfo(qec, sql2)
			c.Assert(err2, IsNil)
			c.Assert(targetSQLs[i][j], Equals, ddlInfo.routedDDL)
		}
	}
}

func (s *testDDLSuite) TestParseOneStmt(c *C) {
	cases := []struct {
		sql      string
		isDDL    bool
		hasError bool
	}{
		{
			sql:      "FLUSH",
			isDDL:    false,
			hasError: true,
		},
		{
			sql:      "BEGIN",
			isDDL:    false,
			hasError: false,
		},
		{
			sql:      "CREATE TABLE do_db.do_table (c1 INT)",
			isDDL:    true,
			hasError: false,
		},
		{
			sql:      "INSERT INTO do_db.do_table VALUES (1)",
			isDDL:    false,
			hasError: false,
		},
		{
			sql:      "INSERT INTO ignore_db.ignore_table VALUES (1)",
			isDDL:    false,
			hasError: false,
		},
		{
			sql:      "UPDATE `ignore_db`.`ignore_table` SET c1=2 WHERE c1=1",
			isDDL:    false,
			hasError: false,
		},
		{
			sql:      "DELETE FROM `ignore_table` WHERE c1=2",
			isDDL:    false,
			hasError: false,
		},
		{
			sql:      "SELECT * FROM ignore_db.ignore_table",
			isDDL:    false,
			hasError: false,
		},
		{
			sql:      "#",
			isDDL:    false,
			hasError: false,
		},
		{
			sql:      "# this is a comment",
			isDDL:    false,
			hasError: false,
		},
		{
			sql:      "# a comment with DDL\nCREATE TABLE do_db.do_table (c1 INT)",
			isDDL:    true,
			hasError: false,
		},
		{
			sql:      "# a comment with DML\nUPDATE `ignore_db`.`ignore_table` SET c1=2 WHERE c1=1",
			isDDL:    false,
			hasError: false,
		},
		{
			sql:      "NOT A SQL",
			isDDL:    false,
			hasError: true,
		},
	}
	tctx := tcontext.Background().WithLogger(log.With(zap.String("test", "TestparseOneStmt")))
	qec := &queryEventContext{
		eventContext: &eventContext{
			tctx: tctx,
		},
		p: parser.New(),
	}

	for _, cs := range cases {
		qec.originSQL = cs.sql
		stmt, err := parseOneStmt(qec)
		if cs.hasError {
			c.Assert(err, NotNil)
		} else {
			c.Assert(err, IsNil)
		}
		_, ok := stmt.(ast.DDLNode)
		c.Assert(ok, Equals, cs.isDDL)
	}
}

func (s *testDDLSuite) TestResolveGeneratedColumnSQL(c *C) {
	testCases := []struct {
		sql      string
		expected string
	}{
		{
			"ALTER TABLE `test`.`test` ADD COLUMN d int(11) GENERATED ALWAYS AS (c + 1) VIRTUAL",
			"ALTER TABLE `test`.`test` ADD COLUMN `d` INT(11) GENERATED ALWAYS AS(`c`+1) VIRTUAL",
		},
		{
			"ALTER TABLE `test`.`test` ADD COLUMN d int(11) AS (1 + 1) STORED",
			"ALTER TABLE `test`.`test` ADD COLUMN `d` INT(11) GENERATED ALWAYS AS(1+1) STORED",
		},
	}

	tctx := tcontext.Background().WithLogger(log.With(zap.String("test", "TestResolveGeneratedColumnSQL")))
	syncer := NewSyncer(&config.SubTaskConfig{Flavor: mysql.MySQLFlavor}, nil, nil)
	syncer.tctx = tctx
	c.Assert(syncer.genRouter(), IsNil)
	p := parser.New()
	shardDDL := NewShardDDL(&tctx.Logger, syncer)
	for _, tc := range testCases {
		qec := &queryEventContext{
			eventContext: &eventContext{
				tctx: tctx,
			},
			originSQL:   tc.sql,
			appliedDDLs: make([]string, 0),
			ddlSchema:   "test",
			p:           p,
		}
		stmt, err := parseOneStmt(qec)
		c.Assert(err, IsNil)

		qec.splitDDLs, err = parserpkg.SplitDDL(stmt, qec.ddlSchema)
		c.Assert(err, IsNil)
		for _, sql := range qec.splitDDLs {
			sqls, err := shardDDL.processOneDDL(qec, sql)
			c.Assert(err, IsNil)
			qec.appliedDDLs = append(qec.appliedDDLs, sqls...)
		}

		c.Assert(len(qec.appliedDDLs), Equals, 1)
		c.Assert(qec.appliedDDLs[0], Equals, tc.expected)
	}
}

func (s *testDDLSuite) TestResolveOnlineDDL(c *C) {
	cases := []struct {
		sql       string
		expectSQL string
	}{
		// *****GHOST*****
		// real table
		{
			sql:       "ALTER TABLE `test`.`t1` ADD COLUMN `n` INT",
			expectSQL: "ALTER TABLE `test`.`t1` ADD COLUMN `n` INT",
		},
		// trash table
		{
			sql: "CREATE TABLE IF NOT EXISTS `test`.`_t1_del` (`n` INT)",
		},
		// ghost table
		{
			sql: "ALTER TABLE `test`.`_t1_gho` ADD COLUMN `n` INT",
		},
		// *****PT*****
		// real table
		{
			sql:       "ALTER TABLE `test`.`t1` ADD COLUMN `n` INT",
			expectSQL: "ALTER TABLE `test`.`t1` ADD COLUMN `n` INT",
		},
		// trash table
		{
			sql: "CREATE TABLE IF NOT EXISTS `test`.`_t1_old` (`n` INT)",
		},
		// ghost table
		{
			sql: "ALTER TABLE `test`.`_t1_new` ADD COLUMN `n` INT",
		},
	}
	tctx := tcontext.Background().WithLogger(log.With(zap.String("test", "TestResolveOnlineDDL")))
	p := parser.New()

	testEC := &eventContext{tctx: tctx}
	cluster, err := conn.NewCluster()
	c.Assert(err, IsNil)
	c.Assert(cluster.Start(), IsNil)
	mockClusterPort := cluster.Port
	dbCfg := config.GetDBConfigForTest()
	dbCfg.Port = mockClusterPort
	dbCfg.Password = ""
	cfg := s.newSubTaskCfg(dbCfg)

	var qec *queryEventContext
	for _, ca := range cases {
		plugin, err := onlineddl.NewRealOnlinePlugin(tctx, cfg, nil)
		c.Assert(err, IsNil)
		syncer := NewSyncer(cfg, nil, nil)
		syncer.tctx = tctx
		syncer.onlineDDL = plugin
		c.Assert(plugin.Clear(tctx), IsNil)
		c.Assert(syncer.genRouter(), IsNil)
		qec = &queryEventContext{
			eventContext: testEC,
			ddlSchema:    "test",
			appliedDDLs:  make([]string, 0),
			p:            p,
		}
		qec.originSQL = ca.sql
		stmt, err := parseOneStmt(qec)
		c.Assert(err, IsNil)
		_, ok := stmt.(ast.DDLNode)
		c.Assert(ok, IsTrue)
		qec.splitDDLs, err = parserpkg.SplitDDL(stmt, qec.ddlSchema)
		c.Assert(err, IsNil)
		shardDDL := NewShardDDL(&tctx.Logger, syncer)
		for _, sql := range qec.splitDDLs {
			sqls, err := shardDDL.processOneDDL(qec, sql)
			c.Assert(err, IsNil)
			qec.appliedDDLs = append(qec.appliedDDLs, sqls...)
		}
		if len(ca.expectSQL) != 0 {
			c.Assert(qec.appliedDDLs, HasLen, 1)
			c.Assert(qec.appliedDDLs[0], Equals, ca.expectSQL)
		}
	}
	cluster.Stop()
}

func (s *testDDLSuite) TestMistakeOnlineDDLRegex(c *C) {
	cases := []struct {
		onlineType string
		trashName  string
		ghostname  string
		matchGho   bool
	}{
		{
			config.GHOST,
			"_t1_del",
			"_t1_gho_invalid",
			false,
		},
		{
			config.GHOST,
			"_t1_del_invalid",
			"_t1_gho",
			true,
		},
		{
			config.PT,
			"_t1_old",
			"_t1_new_invalid",
			false,
		},
		{
			config.PT,
			"_t1_old_invalid",
			"_t1_new",
			true,
		},
	}
	tctx := tcontext.Background().WithLogger(log.With(zap.String("test", "TestMistakeOnlineDDLRegex")))
	p := parser.New()

	ec := eventContext{tctx: tctx}
	cluster, err := conn.NewCluster()
	c.Assert(err, IsNil)
	c.Assert(cluster.Start(), IsNil)
	mockClusterPort := cluster.Port
	c.Assert(err, IsNil)
	dbCfg := config.GetDBConfigForTest()
	dbCfg.Port = mockClusterPort
	dbCfg.Password = ""
	cfg := s.newSubTaskCfg(dbCfg)
	for _, ca := range cases {
		plugin, err := onlineddl.NewRealOnlinePlugin(tctx, cfg, nil)
		c.Assert(err, IsNil)
		syncer := NewSyncer(cfg, nil, nil)
		c.Assert(syncer.genRouter(), IsNil)
		syncer.onlineDDL = plugin
		c.Assert(plugin.Clear(tctx), IsNil)

		// ghost table
		sql := fmt.Sprintf("ALTER TABLE `test`.`%s` ADD COLUMN `n` INT", ca.ghostname)
		qec := &queryEventContext{
			eventContext: &ec,
			ddlSchema:    "test",
			p:            p,
		}
		shardDDL := NewShardDDL(&tctx.Logger, syncer)
		sqls, err := shardDDL.processOneDDL(qec, sql)
		c.Assert(err, IsNil)
		table := ca.ghostname
		matchRules := config.ShadowTableRules
		if ca.matchGho {
			c.Assert(sqls, HasLen, 0)
			table = ca.trashName
			matchRules = config.TrashTableRules
		} else {
			c.Assert(sqls, HasLen, 1)
			c.Assert(sqls[0], Equals, sql)
		}
		sql = fmt.Sprintf("RENAME TABLE `test`.`t1` TO `test`.`%s`, `test`.`%s` TO `test`.`t1`", ca.trashName, ca.ghostname)
		qec = &queryEventContext{
			eventContext: &ec,
			ddlSchema:    "test",
			p:            p,
		}
		sqls, err = shardDDL.processOneDDL(qec, sql)
		c.Assert(terror.ErrConfigOnlineDDLMistakeRegex.Equal(err), IsTrue)
		c.Assert(sqls, HasLen, 0)
		c.Assert(err, ErrorMatches, ".*"+sql+".*"+table+".*"+matchRules+".*")
	}
	cluster.Stop()
}

func (s *testDDLSuite) TestDropSchemaInSharding(c *C) {
	var (
		targetTable = &filter.Table{
			Schema: "target_db",
			Name:   "tbl",
		}
		sourceDB = "db1"
		source1  = "`db1`.`tbl1`"
		source2  = "`db1`.`tbl2`"
		tctx     = tcontext.Background()
	)
	dbCfg := config.GetDBConfigForTest()
	cfg := s.newSubTaskCfg(dbCfg)
	cfg.ShardMode = config.ShardPessimistic
	syncer := NewSyncer(cfg, nil, nil)
	// nolint:dogsled
	_, _, _, _, err := syncer.sgk.AddGroup(targetTable, []string{source1}, nil, true)
	c.Assert(err, IsNil)
	// nolint:dogsled
	_, _, _, _, err = syncer.sgk.AddGroup(targetTable, []string{source2}, nil, true)
	c.Assert(err, IsNil)
	c.Assert(syncer.sgk.Groups(), HasLen, 2)
	pessimist := Pessimist{}
	c.Assert(pessimist.dropSchemaInSharding(tctx, sourceDB), IsNil)
	c.Assert(syncer.sgk.Groups(), HasLen, 0)
}

func (s *testDDLSuite) TestClearOnlineDDL(c *C) {
	var (
		targetTable = &filter.Table{
			Schema: "target_db",
			Name:   "tbl",
		}
		source1 = "`db1`.`tbl1`"
		key1    = "db1tbl1"
		source2 = "`db1`.`tbl2`"
		key2    = "db1tbl2"
		tctx    = tcontext.Background()
	)
	dbCfg := config.GetDBConfigForTest()
	cfg := s.newSubTaskCfg(dbCfg)
	cfg.ShardMode = config.ShardPessimistic
	syncer := NewSyncer(cfg, nil, nil)
	mock := mockOnlinePlugin{
		map[string]struct{}{key1: {}, key2: {}},
	}
	syncer.onlineDDL = mock

	// nolint:dogsled
	_, _, _, _, err := syncer.sgk.AddGroup(targetTable, []string{source1}, nil, true)
	c.Assert(err, IsNil)
	// nolint:dogsled
	_, _, _, _, err = syncer.sgk.AddGroup(targetTable, []string{source2}, nil, true)
	c.Assert(err, IsNil)

	pessimist := Pessimist{}
	c.Assert(pessimist.clearOnlineDDL(tctx, targetTable), IsNil)
	c.Assert(mock.toFinish, HasLen, 0)
}

func (s *testDDLSuite) TestAdjustDatabaseCollation(c *C) {
	statusVarsArray := [][]byte{
		{
			4, 0, 0, 0, 0, 46, 0,
		},
		{
			4, 0, 0, 0, 0, 21, 1,
		},
	}

	sqls := []string{
		"create database if not exists `test`",
		"create database `test` CHARACTER SET=utf8mb4 COLLATE=utf8mb4_general_ci",
		"create database `test` CHARACTER SET=utf8mb4",
		"create database `test` COLLATE=utf8mb4_general_ci",
	}

	expectedSQLs := [][]string{
		{
			"CREATE DATABASE IF NOT EXISTS `test` COLLATE = utf8mb4_bin",
			"CREATE DATABASE `test` CHARACTER SET = utf8mb4 COLLATE = utf8mb4_general_ci",
			"CREATE DATABASE `test` CHARACTER SET = utf8mb4 COLLATE = utf8mb4_general_ci",
			"CREATE DATABASE `test` COLLATE = utf8mb4_general_ci",
		},
		{
			"CREATE DATABASE IF NOT EXISTS `test` COLLATE = utf8mb4_vi_0900_ai_ci",
			"CREATE DATABASE `test` CHARACTER SET = utf8mb4 COLLATE = utf8mb4_general_ci",
			"CREATE DATABASE `test` CHARACTER SET = utf8mb4 COLLATE = utf8mb4_general_ci",
			"CREATE DATABASE `test` COLLATE = utf8mb4_general_ci",
		},
	}

	tctx := tcontext.Background().WithLogger(log.With(zap.String("test", "TestAdjustTableCollation")))
	syncer := NewSyncer(&config.SubTaskConfig{
		Flavor:              mysql.MySQLFlavor,
		CollationCompatible: config.StrictCollationCompatible,
	}, nil, nil)
	syncer.tctx = tctx
	p := parser.New()
	tab := &filter.Table{
		Schema: "test",
		Name:   "t",
	}

	charsetAndDefaultCollationMap := map[string]string{"utf8mb4": "utf8mb4_general_ci"}
	idAndCollationMap := map[int]string{46: "utf8mb4_bin", 277: "utf8mb4_vi_0900_ai_ci"}
	shardddl := NewShardDDL(&tctx.Logger, syncer)
	for i, statusVars := range statusVarsArray {
		for j, sql := range sqls {
			ddlInfo := &ddlInfo{
				originDDL:    sql,
				routedDDL:    sql,
				sourceTables: []*filter.Table{tab},
				targetTables: []*filter.Table{tab},
			}
			stmt, err := p.ParseOneStmt(sql, "", "")
			c.Assert(err, IsNil)
			c.Assert(stmt, NotNil)
<<<<<<< HEAD
			ddlInfo.originStmt = stmt
			shardddl.adjustCollation(ddlInfo, statusVars, charsetAndDefaultCollationMap, idAndCollationMap)
			routedDDL, err := parserpkg.RenameDDLTable(ddlInfo.originStmt, ddlInfo.targetTables)
=======
			ddlInfo.stmtCache = stmt
			adjustCollation(tctx, ddlInfo, statusVars, charsetAndDefaultCollationMap, idAndCollationMap)
			routedDDL, err := parserpkg.RenameDDLTable(ddlInfo.stmtCache, ddlInfo.targetTables)
>>>>>>> 39430f84
			c.Assert(err, IsNil)
			c.Assert(routedDDL, Equals, expectedSQLs[i][j])
		}
	}
}

func (s *testDDLSuite) TestAdjustCollation(c *C) {
	sqls := []string{
		"create table `test`.`t1` (id int) CHARSET=utf8mb4 COLLATE=utf8mb4_general_ci",
		"create table `test`.`t1` (id int) CHARSET=utf8mb4",
		"create table `test`.`t1` (id int) COLLATE=utf8mb4_general_ci",
		"create table `test`.`t1` (id int)",
		"create table `test`.`t1` (id int, name varchar(20) CHARACTER SET utf8mb4, work varchar(20))",
		"create table `test`.`t1` (id int, name varchar(20), work varchar(20))",
		"create table `test`.`t1` (id int, name varchar(20) COLLATE utf8mb4_general_ci, work varchar(20))",
		"create table `test`.`t1` (id int, name varchar(20) COLLATE utf8mb4_general_ci, work varchar(20) CHARACTER SET utf8mb4)",
		"create table `test`.`t1` (id int, name varchar(20) CHARACTER SET utf8mb4, work varchar(20)) COLLATE=utf8mb4_general_ci",
		"create table `test`.`t1` (id int, name varchar(20) CHARACTER SET utf8mb4, work varchar(20)) COLLATE=latin1_swedish_ci",
		"create table `test`.`t1` (id int, name varchar(20), work varchar(20)) COLLATE=utf8mb4_general_ci",
		"create table `test`.`t1` (id int, name varchar(20) COLLATE utf8mb4_general_ci, work varchar(20)) COLLATE=utf8mb4_general_ci",
		"create table `test`.`t1` (id int, name varchar(20) COLLATE utf8mb4_general_ci, work varchar(20) CHARACTER SET utf8mb4) COLLATE=utf8mb4_general_ci",
		"create table `test`.`t1` (id int, name varchar(20) CHARACTER SET utf8mb4, work varchar(20)) CHARSET=utf8mb4 ",
		"create table `test`.`t1` (id int, name varchar(20) CHARACTER SET latin1, work varchar(20)) CHARSET=utf8mb4 ",
		"create table `test`.`t1` (id int, name varchar(20), work varchar(20)) CHARSET=utf8mb4",
		"create table `test`.`t1` (id int, name varchar(20) COLLATE utf8mb4_general_ci, work varchar(20)) CHARSET=utf8mb4",
		"create table `test`.`t1` (id int, name varchar(20) COLLATE utf8mb4_general_ci, work varchar(20) CHARACTER SET utf8mb4) CHARSET=utf8mb4",
	}

	expectedSQLs := []string{
		"CREATE TABLE `test`.`t` (`id` INT) DEFAULT CHARACTER SET = UTF8MB4 DEFAULT COLLATE = UTF8MB4_GENERAL_CI",
		"CREATE TABLE `test`.`t` (`id` INT) DEFAULT CHARACTER SET = UTF8MB4 DEFAULT COLLATE = UTF8MB4_GENERAL_CI",
		"CREATE TABLE `test`.`t` (`id` INT) DEFAULT COLLATE = UTF8MB4_GENERAL_CI",
		"CREATE TABLE `test`.`t` (`id` INT)",
		"CREATE TABLE `test`.`t` (`id` INT,`name` VARCHAR(20) CHARACTER SET UTF8MB4 COLLATE utf8mb4_general_ci,`work` VARCHAR(20))",
		"CREATE TABLE `test`.`t` (`id` INT,`name` VARCHAR(20),`work` VARCHAR(20))",
		"CREATE TABLE `test`.`t` (`id` INT,`name` VARCHAR(20) COLLATE utf8mb4_general_ci,`work` VARCHAR(20))",
		"CREATE TABLE `test`.`t` (`id` INT,`name` VARCHAR(20) COLLATE utf8mb4_general_ci,`work` VARCHAR(20) CHARACTER SET UTF8MB4 COLLATE utf8mb4_general_ci)",
		"CREATE TABLE `test`.`t` (`id` INT,`name` VARCHAR(20) CHARACTER SET UTF8MB4 COLLATE utf8mb4_general_ci,`work` VARCHAR(20)) DEFAULT COLLATE = UTF8MB4_GENERAL_CI",
		"CREATE TABLE `test`.`t` (`id` INT,`name` VARCHAR(20) CHARACTER SET UTF8MB4 COLLATE utf8mb4_general_ci,`work` VARCHAR(20)) DEFAULT COLLATE = LATIN1_SWEDISH_CI",
		"CREATE TABLE `test`.`t` (`id` INT,`name` VARCHAR(20),`work` VARCHAR(20)) DEFAULT COLLATE = UTF8MB4_GENERAL_CI",
		"CREATE TABLE `test`.`t` (`id` INT,`name` VARCHAR(20) COLLATE utf8mb4_general_ci,`work` VARCHAR(20)) DEFAULT COLLATE = UTF8MB4_GENERAL_CI",
		"CREATE TABLE `test`.`t` (`id` INT,`name` VARCHAR(20) COLLATE utf8mb4_general_ci,`work` VARCHAR(20) CHARACTER SET UTF8MB4 COLLATE utf8mb4_general_ci) DEFAULT COLLATE = UTF8MB4_GENERAL_CI",
		"CREATE TABLE `test`.`t` (`id` INT,`name` VARCHAR(20) CHARACTER SET UTF8MB4 COLLATE utf8mb4_general_ci,`work` VARCHAR(20)) DEFAULT CHARACTER SET = UTF8MB4 DEFAULT COLLATE = UTF8MB4_GENERAL_CI",
		"CREATE TABLE `test`.`t` (`id` INT,`name` VARCHAR(20) CHARACTER SET LATIN1 COLLATE latin1_swedish_ci,`work` VARCHAR(20)) DEFAULT CHARACTER SET = UTF8MB4 DEFAULT COLLATE = UTF8MB4_GENERAL_CI",
		"CREATE TABLE `test`.`t` (`id` INT,`name` VARCHAR(20),`work` VARCHAR(20)) DEFAULT CHARACTER SET = UTF8MB4 DEFAULT COLLATE = UTF8MB4_GENERAL_CI",
		"CREATE TABLE `test`.`t` (`id` INT,`name` VARCHAR(20) COLLATE utf8mb4_general_ci,`work` VARCHAR(20)) DEFAULT CHARACTER SET = UTF8MB4 DEFAULT COLLATE = UTF8MB4_GENERAL_CI",
		"CREATE TABLE `test`.`t` (`id` INT,`name` VARCHAR(20) COLLATE utf8mb4_general_ci,`work` VARCHAR(20) CHARACTER SET UTF8MB4 COLLATE utf8mb4_general_ci) DEFAULT CHARACTER SET = UTF8MB4 DEFAULT COLLATE = UTF8MB4_GENERAL_CI",
	}

	tctx := tcontext.Background().WithLogger(log.With(zap.String("test", "TestAdjustTableCollation")))
	syncer := NewSyncer(&config.SubTaskConfig{
		Flavor:              mysql.MySQLFlavor,
		CollationCompatible: config.StrictCollationCompatible,
	}, nil, nil)
	syncer.tctx = tctx
	p := parser.New()
	tab := &filter.Table{
		Schema: "test",
		Name:   "t",
	}
	statusVars := []byte{4, 0, 0, 0, 0, 46, 0}
	charsetAndDefaultCollationMap := map[string]string{"utf8mb4": "utf8mb4_general_ci", "latin1": "latin1_swedish_ci"}
	idAndCollationMap := map[int]string{46: "utf8mb4_bin"}
	shardddl := NewShardDDL(&tctx.Logger, syncer)
	for i, sql := range sqls {
		ddlInfo := &ddlInfo{
			originDDL:    sql,
			routedDDL:    sql,
			sourceTables: []*filter.Table{tab},
			targetTables: []*filter.Table{tab},
		}
		stmt, err := p.ParseOneStmt(sql, "", "")
		c.Assert(err, IsNil)
		c.Assert(stmt, NotNil)
<<<<<<< HEAD
		ddlInfo.originStmt = stmt
		shardddl.adjustCollation(ddlInfo, statusVars, charsetAndDefaultCollationMap, idAndCollationMap)
		routedDDL, err := parserpkg.RenameDDLTable(ddlInfo.originStmt, ddlInfo.targetTables)
=======
		ddlInfo.stmtCache = stmt
		adjustCollation(tctx, ddlInfo, statusVars, charsetAndDefaultCollationMap, idAndCollationMap)
		routedDDL, err := parserpkg.RenameDDLTable(ddlInfo.stmtCache, ddlInfo.targetTables)
>>>>>>> 39430f84
		c.Assert(err, IsNil)
		c.Assert(routedDDL, Equals, expectedSQLs[i])
	}
}

type mockOnlinePlugin struct {
	toFinish map[string]struct{}
}

func (m mockOnlinePlugin) Apply(tctx *tcontext.Context, tables []*filter.Table, statement string, stmt ast.StmtNode, p *parser.Parser) ([]string, error) {
	return nil, nil
}

func (m mockOnlinePlugin) Finish(tctx *tcontext.Context, table *filter.Table) error {
	tableID := table.Schema + table.Name
	if _, ok := m.toFinish[tableID]; !ok {
		return errors.New("finish table not found")
	}
	delete(m.toFinish, tableID)
	return nil
}

func (m mockOnlinePlugin) TableType(table string) onlineddl.TableType {
	// 5 is _ _gho/ghc/del or _ _old/new
	if len(table) > 5 && strings.HasPrefix(table, "_") {
		if strings.HasSuffix(table, "_gho") || strings.HasSuffix(table, "_new") {
			return onlineddl.GhostTable
		}

		if strings.HasSuffix(table, "_ghc") || strings.HasSuffix(table, "_del") || strings.HasSuffix(table, "_old") {
			return onlineddl.TrashTable
		}
	}
	return onlineddl.RealTable
}

func (m mockOnlinePlugin) RealName(table string) string {
	return ""
}

func (m mockOnlinePlugin) ResetConn(tctx *tcontext.Context) error {
	return nil
}

func (m mockOnlinePlugin) Clear(tctx *tcontext.Context) error {
	return nil
}

func (m mockOnlinePlugin) Close() {
}

func (m mockOnlinePlugin) CheckAndUpdate(tctx *tcontext.Context, schemas map[string]string, tables map[string]map[string]string) error {
	return nil
}

func (m mockOnlinePlugin) CheckRegex(stmt ast.StmtNode, schema string, flavor utils.LowerCaseTableNamesFlavor) error {
	return nil
}<|MERGE_RESOLUTION|>--- conflicted
+++ resolved
@@ -702,15 +702,9 @@
 			stmt, err := p.ParseOneStmt(sql, "", "")
 			c.Assert(err, IsNil)
 			c.Assert(stmt, NotNil)
-<<<<<<< HEAD
-			ddlInfo.originStmt = stmt
+			ddlInfo.stmtCache = stmt
 			shardddl.adjustCollation(ddlInfo, statusVars, charsetAndDefaultCollationMap, idAndCollationMap)
 			routedDDL, err := parserpkg.RenameDDLTable(ddlInfo.originStmt, ddlInfo.targetTables)
-=======
-			ddlInfo.stmtCache = stmt
-			adjustCollation(tctx, ddlInfo, statusVars, charsetAndDefaultCollationMap, idAndCollationMap)
-			routedDDL, err := parserpkg.RenameDDLTable(ddlInfo.stmtCache, ddlInfo.targetTables)
->>>>>>> 39430f84
 			c.Assert(err, IsNil)
 			c.Assert(routedDDL, Equals, expectedSQLs[i][j])
 		}
@@ -785,15 +779,9 @@
 		stmt, err := p.ParseOneStmt(sql, "", "")
 		c.Assert(err, IsNil)
 		c.Assert(stmt, NotNil)
-<<<<<<< HEAD
-		ddlInfo.originStmt = stmt
+		ddlInfo.stmtCache = stmt
 		shardddl.adjustCollation(ddlInfo, statusVars, charsetAndDefaultCollationMap, idAndCollationMap)
 		routedDDL, err := parserpkg.RenameDDLTable(ddlInfo.originStmt, ddlInfo.targetTables)
-=======
-		ddlInfo.stmtCache = stmt
-		adjustCollation(tctx, ddlInfo, statusVars, charsetAndDefaultCollationMap, idAndCollationMap)
-		routedDDL, err := parserpkg.RenameDDLTable(ddlInfo.stmtCache, ddlInfo.targetTables)
->>>>>>> 39430f84
 		c.Assert(err, IsNil)
 		c.Assert(routedDDL, Equals, expectedSQLs[i])
 	}
