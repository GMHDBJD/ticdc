version: '2.3'

services:
    dm_upstream_mysql:
        image: mysql:5.7
        container_name: dm_upstream_mysql
        ports:
            - "3306:3306"
        volumes:
            - ./config/mysql.cnf:/etc/mysql/conf.d/mysql.cnf
        environment:
            MYSQL_ALLOW_EMPTY_PASSWORD: "yes"

    dm_upstream_mysql2:
        image: mysql:8.0
        container_name: dm_upstream_mysql2
        ports:
            - "3307:3306"
        volumes:
            - ./config/mysql.cnf:/etc/mysql/conf.d/mysql2.cnf
        environment:
<<<<<<< HEAD
            MYSQL_ALLOW_EMPTY_PASSWORD: 1
=======
            MYSQL_ALLOW_EMPTY_PASSWORD: "yes"
>>>>>>> ab23f569

    dm_downstream_pd:
        image: pingcap/pd:v5.4.0
        ports:
            - "2379"
        command:
            - --name=dm_downstream_pd
            - --client-urls=http://0.0.0.0:2379
            - --peer-urls=http://0.0.0.0:2380
            - --advertise-client-urls=http://dm_downstream_pd:2379
            - --advertise-peer-urls=http://dm_downstream_pd:2380
            - --initial-cluster=dm_downstream_pd=http://dm_downstream_pd:2380
            - --data-dir=/data/dm_downstream_pd
        restart: on-failure

    dm_downstream_tikv:
        image: pingcap/tikv:v5.4.0
        command:
            - --addr=0.0.0.0:20160
            - --advertise-addr=dm_downstream_tikv:20160
            - --pd=dm_downstream_pd:2379
        depends_on:
            - "dm_downstream_pd"
        restart: on-failure

    dm_downstream_tidb:
        image: pingcap/tidb:v5.4.0
        ports:
            - "4000:4000"
            - "10080:10080"
        command:
            - --store=tikv
            - --path=dm_downstream_pd:2379
            - --advertise-address=dm_downstream_tidb
        depends_on:
            - "dm_downstream_tikv"
        restart: on-failure<|MERGE_RESOLUTION|>--- conflicted
+++ resolved
@@ -19,11 +19,7 @@
         volumes:
             - ./config/mysql.cnf:/etc/mysql/conf.d/mysql2.cnf
         environment:
-<<<<<<< HEAD
-            MYSQL_ALLOW_EMPTY_PASSWORD: 1
-=======
             MYSQL_ALLOW_EMPTY_PASSWORD: "yes"
->>>>>>> ab23f569
 
     dm_downstream_pd:
         image: pingcap/pd:v5.4.0
