--- conflicted
+++ resolved
@@ -136,12 +136,11 @@
 	if err := jm.taskManager.OperateTask(ctx, dmpkg.Create, jm.initJobCfg, nil); err != nil {
 		return err
 	}
-<<<<<<< HEAD
-	return jm.ddlCoordinator.Reset(ctx)
-=======
+	if err := jm.ddlCoordinator.Reset(ctx); err != nil {
+		return err
+	}
 	jm.initialized.Store(true)
 	return nil
->>>>>>> 7f4c101b
 }
 
 // OnMasterRecovered implements JobMasterImpl.OnMasterRecovered
@@ -154,12 +153,11 @@
 	if err := jm.bootstrap(ctx); err != nil {
 		return err
 	}
-<<<<<<< HEAD
-	return jm.ddlCoordinator.Reset(ctx)
-=======
+	if err := jm.ddlCoordinator.Reset(ctx); err != nil {
+		return err
+	}
 	jm.initialized.Store(true)
 	return nil
->>>>>>> 7f4c101b
 }
 
 // Tick implements JobMasterImpl.Tick
