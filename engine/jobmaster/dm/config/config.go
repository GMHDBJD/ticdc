// Copyright 2022 PingCAP, Inc.
//
// Licensed under the Apache License, Version 2.0 (the "License");
// you may not use this file except in compliance with the License.
// You may obtain a copy of the License at
//
//     http://www.apache.org/licenses/LICENSE-2.0
//
// Unless required by applicable law or agreed to in writing, software
// distributed under the License is distributed on an "AS IS" BASIS,
// See the License for the specific language governing permissions and
// limitations under the License.

package config

import (
	"context"
	"os"
	"time"

	"github.com/dustin/go-humanize"
	"github.com/pingcap/errors"
	bf "github.com/pingcap/tidb-tools/pkg/binlog-filter"
	"github.com/pingcap/tidb-tools/pkg/column-mapping"
	"github.com/pingcap/tidb/util/filter"
	router "github.com/pingcap/tidb/util/table-router"
	dmconfig "github.com/pingcap/tiflow/dm/config"
	"github.com/pingcap/tiflow/dm/master"
	"gopkg.in/yaml.v2"
)

// UpstreamCfg copies the needed fields from DM SourceCfg and MySQLInstance part
// of DM task config.
type UpstreamCfg struct {
	dmconfig.MySQLInstance `yaml:",inline" toml:",inline" json:",inline"`
	DBCfg                  *dmconfig.DBConfig `yaml:"db-config" toml:"db-config" json:"db-config"`
	ServerID               uint32             `yaml:"server-id" toml:"server-id" json:"server-id"`
	Flavor                 string             `yaml:"flavor" toml:"flavor" json:"flavor"`
	EnableGTID             bool               `yaml:"enable-gtid" toml:"enable-gtid" json:"enable-gtid"`
	CaseSensitive          bool               `yaml:"case-sensitive" toml:"case-sensitive" json:"case-sensitive"`
}

func (u *UpstreamCfg) fromDMSourceConfig(from *dmconfig.SourceConfig) {
	u.DBCfg = from.From.Clone()
	u.ServerID = from.ServerID
	u.Flavor = from.Flavor
	u.EnableGTID = from.EnableGTID
	u.CaseSensitive = from.CaseSensitive
}

func (u *UpstreamCfg) toDMSourceConfig() *dmconfig.SourceConfig {
	ret := dmconfig.NewSourceConfig()
	ret.SourceID = u.SourceID
	ret.From = *u.DBCfg.Clone()
	ret.ServerID = u.ServerID
	ret.Flavor = u.Flavor
	ret.EnableGTID = u.EnableGTID

	return ret
}

func (u *UpstreamCfg) adjust() error {
	ctx, cancel := context.WithTimeout(context.Background(), time.Minute)
	defer cancel()
	dmSource := u.toDMSourceConfig()
	err := master.CheckAndAdjustSourceConfigFunc(ctx, dmSource)
	if err != nil {
		return err
	}
	u.fromDMSourceConfig(dmSource)
	return nil
}

// JobCfg copies from SubTaskConfig and removes some deprecated fields.
// It represents a DM subtask with multiple source configs embedded as Upstreams.
// DISCUSS: support command line args. e.g. --start-time.
type JobCfg struct {
	TaskMode            string                                `yaml:"task-mode" toml:"task-mode" json:"task-mode"`
	ShardMode           string                                `yaml:"shard-mode" toml:"shard-mode" json:"shard-mode"` // when `shard-mode` set, we always enable sharding support.
	IgnoreCheckingItems []string                              `yaml:"ignore-checking-items" toml:"ignore-checking-items" json:"ignore-checking-items"`
	Timezone            string                                `yaml:"timezone" toml:"timezone" json:"timezone"`
	CollationCompatible string                                `yaml:"collation_compatible" toml:"collation_compatible" json:"collation_compatible"`
	TargetDB            *dmconfig.DBConfig                    `yaml:"target-database" toml:"target-database" json:"target-database"`
	ShadowTableRules    []string                              `yaml:"shadow-table-rules" toml:"shadow-table-rules" json:"shadow-table-rules"`
	TrashTableRules     []string                              `yaml:"trash-table-rules" toml:"trash-table-rules" json:"trash-table-rules"`
	Filters             map[string]*bf.BinlogEventRule        `yaml:"filters" toml:"filters" json:"filters"`
	ExprFilter          map[string]*dmconfig.ExpressionFilter `yaml:"expression-filter" toml:"expression-filter" json:"expression-filter"`
	BAList              map[string]*filter.Rules              `yaml:"block-allow-list" toml:"block-allow-list" json:"block-allow-list"`
	Mydumpers           map[string]*dmconfig.MydumperConfig   `yaml:"mydumpers" toml:"mydumpers" json:"mydumpers"`
	Loaders             map[string]*dmconfig.LoaderConfig     `yaml:"loaders" toml:"loaders" json:"loaders"`
	Syncers             map[string]*dmconfig.SyncerConfig     `yaml:"syncers" toml:"syncers" json:"syncers"`
	Routes              map[string]*router.TableRule          `yaml:"routes" toml:"routes" json:"routes"`
	Validators          map[string]*dmconfig.ValidatorConfig  `yaml:"validators" toml:"validators" json:"validators"`
	// remove source config, use db config instead.
	Upstreams []*UpstreamCfg `yaml:"upstreams" toml:"upstreams" json:"upstreams"`

	// no need experimental features?
	Experimental struct {
		AsyncCheckpointFlush bool `yaml:"async-checkpoint-flush" toml:"async-checkpoint-flush" json:"async-checkpoint-flush"`
	} `yaml:"experimental" toml:"experimental" json:"experimental"`

	// remove them later
	MetaSchema     string                  `yaml:"meta-schema" toml:"meta-schema" json:"meta-schema"`
	OnlineDDL      bool                    `yaml:"online-ddl" toml:"online-ddl" json:"online-ddl"`
	ColumnMappings map[string]*column.Rule `yaml:"column-mappings" toml:"column-mappings" json:"column-mappings"`

	// removed
	// CleanDumpFile  bool                    `yaml:"clean-dump-file" toml:"clean-dump-file" json:"clean-dump-file"`

	// deprecated
	// IsSharding          bool                                  `yaml:"is-sharding" toml:"is-sharding" json:"is-sharding"`
	// EnableHeartbeat bool `yaml:"enable-heartbeat" toml:"enable-heartbeat" json:"enable-heartbeat"`
	// HeartbeatUpdateInterval int `yaml:"heartbeat-update-interval" toml:"heartbeat-update-interval" json:"heartbeat-update-interval"`
	// HeartbeatReportInterval int    `yaml:"heartbeat-report-interval" toml:"heartbeat-report-interval" json:"heartbeat-report-interval"`
	// pt/gh-ost name rule,support regex
	// OnlineDDLScheme string `yaml:"online-ddl-scheme" toml:"online-ddl-scheme" json:"online-ddl-scheme"`
	// BWList map[string]*filter.Rules `yaml:"black-white-list" toml:"black-white-list" json:"black-white-list"`
	// EnableANSIQuotes bool `yaml:"ansi-quotes" toml:"ansi-quotes" json:"ansi-quotes"`
	// RemoveMeta bool `yaml:"remove-meta"`

	ModRevision uint64 `yaml:"mod-revision" toml:"mod-revision" json:"mod-revision"`
}

// DecodeFile reads file content from a given path and decodes it.
func (c *JobCfg) DecodeFile(fpath string) error {
	bs, err := os.ReadFile(fpath)
	if err != nil {
		return errors.Trace(err)
	}
	return c.Decode(bs)
}

// Decode unmarshals the content into JobCfg and calls adjust() on it.
// TODO: unify config type
// Now, dmJobmaster use yaml, dmWorker use toml, and lib use json...
func (c *JobCfg) Decode(content []byte) error {
	if err := yaml.UnmarshalStrict(content, c); err != nil {
		return err
	}
	return c.adjust()
}

// Yaml serializes the JobCfg into a YAML document.
func (c *JobCfg) Yaml() ([]byte, error) {
	return yaml.Marshal(c)
}

// Clone returns a deep copy of JobCfg
func (c *JobCfg) Clone() (*JobCfg, error) {
	content, err := c.Yaml()
	if err != nil {
		return nil, err
	}
	clone := &JobCfg{}
	err = yaml.Unmarshal(content, clone)
	return clone, err
}

// ToTaskCfgs converts job config to a map, mapping from upstream source id
// to task config.
func (c *JobCfg) ToTaskCfgs() map[string]*TaskCfg {
	taskCfgs := make(map[string]*TaskCfg, len(c.Upstreams))
	for _, mysqlInstance := range c.Upstreams {
		taskCfg := c.ToTaskCfg()
		taskCfg.Upstreams = []*UpstreamCfg{mysqlInstance}
		taskCfgs[mysqlInstance.SourceID] = taskCfg
	}
	return taskCfgs
}

// FromTaskCfgs converts task configs to a jobCfg.
func FromTaskCfgs(taskCfgs []*TaskCfg) *JobCfg {
	if len(taskCfgs) == 0 {
		return nil
	}

	jobCfg := taskCfgs[0].ToJobCfg()
	// nolint:errcheck
	jobCfg, _ = jobCfg.Clone()
	for i := 1; i < len(taskCfgs); i++ {
		jobCfg.Upstreams = append(jobCfg.Upstreams, taskCfgs[i].Upstreams...)
	}
	return jobCfg
}

// toDMTaskConfig transform a jobCfg to DM TaskCfg.
func (c *JobCfg) toDMTaskConfig() (*dmconfig.TaskConfig, error) {
	dmTaskCfg := dmconfig.NewTaskConfig()
	// set task name for verify
	// we will replace task name with job-id when create dm-worker
	dmTaskCfg.Name = "engine_task"

	// Copy all the fields contained in dmTaskCfg.
	content, err := c.Yaml()
	if err != nil {
		return nil, err
	}
	if err = yaml.Unmarshal(content, dmTaskCfg); err != nil {
		return nil, err
	}

	// transform all the fields not contained in dmTaskCfg.
	for _, upstream := range c.Upstreams {
		if err = upstream.adjust(); err != nil {
			return nil, err
		}
		dmTaskCfg.MySQLInstances = append(dmTaskCfg.MySQLInstances, &upstream.MySQLInstance)
	}
	return dmTaskCfg, nil
}

func (c *JobCfg) fromDMTaskConfig(dmTaskCfg *dmconfig.TaskConfig) error {
	// Copy all the fields contained in jobCfg.
	return yaml.Unmarshal([]byte(dmTaskCfg.String()), c)

	// transform all the fields not contained in dmTaskCfg.
	// no need to transform mysqlInstance because we use reference above.
	// nothing now.
}

func (c *JobCfg) adjust() error {
	if err := c.verifySourceID(); err != nil {
		return err
	}
	dmTaskCfg, err := c.toDMTaskConfig()
	if err != nil {
		return err
	}
	if err := dmTaskCfg.Adjust(); err != nil {
		return err
	}
	return c.fromDMTaskConfig(dmTaskCfg)
}

func (c *JobCfg) verifySourceID() error {
	sourceIDs := make(map[string]struct{})
	for i, upstream := range c.Upstreams {
		if upstream.SourceID == "" {
			return errors.Errorf("source-id of %s upstream is empty", humanize.Ordinal(i+1))
		}
		if _, ok := sourceIDs[upstream.SourceID]; ok {
			return errors.Errorf("source-id %s is duplicated", upstream.SourceID)
		}
		sourceIDs[upstream.SourceID] = struct{}{}
	}
	return nil
}

// ToTaskCfg converts JobCfg to TaskCfg.
func (c *JobCfg) ToTaskCfg() *TaskCfg {
	// nolint:errcheck
	clone, _ := c.Clone()
	return &TaskCfg{
		JobCfg: *clone,
	}
}

// TaskCfg shares same struct as JobCfg, but it only serves one upstream.
// TaskCfg can be converted to an equivalent DM subtask by ToDMSubTaskCfg.
// TaskCfg add some internal config for jobmaster/worker.
type TaskCfg struct {
	JobCfg

	// FIXME: remove this item after fix https://github.com/pingcap/tiflow/issues/7304
<<<<<<< HEAD
	NoNeedExtStorage bool
=======
	NeedExtStorage bool
>>>>>>> a508ac4d
}

// ToJobCfg converts TaskCfg to JobCfg.
func (c *TaskCfg) ToJobCfg() *JobCfg {
	// nolint:errcheck
	clone, _ := c.JobCfg.Clone()
	return clone
}

// ToDMSubTaskCfg adapts a TaskCfg to a SubTaskCfg for worker now.
// TODO: fully support all fields
func (c *TaskCfg) ToDMSubTaskCfg(jobID string) *dmconfig.SubTaskConfig {
	cfg := &dmconfig.SubTaskConfig{}
	cfg.ShardMode = c.ShardMode
	cfg.OnlineDDL = c.OnlineDDL
	cfg.ShadowTableRules = c.ShadowTableRules
	cfg.TrashTableRules = c.TrashTableRules
	cfg.CollationCompatible = c.CollationCompatible
	cfg.Name = jobID
	cfg.Mode = c.TaskMode
	cfg.IgnoreCheckingItems = c.IgnoreCheckingItems
	cfg.MetaSchema = c.MetaSchema
	cfg.Timezone = c.Timezone
	cfg.To = *c.TargetDB
	cfg.Experimental = c.Experimental
	cfg.CollationCompatible = c.CollationCompatible
	cfg.BAList = c.BAList[c.Upstreams[0].BAListName]

	cfg.SourceID = c.Upstreams[0].SourceID
	cfg.Meta = c.Upstreams[0].Meta
	cfg.From = *c.Upstreams[0].DBCfg
	cfg.ServerID = c.Upstreams[0].ServerID
	cfg.Flavor = c.Upstreams[0].Flavor
	cfg.CaseSensitive = c.Upstreams[0].CaseSensitive

	cfg.RouteRules = make([]*router.TableRule, len(c.Upstreams[0].RouteRules))
	for j, name := range c.Upstreams[0].RouteRules {
		cfg.RouteRules[j] = c.Routes[name]
	}

	cfg.FilterRules = make([]*bf.BinlogEventRule, len(c.Upstreams[0].FilterRules))
	for j, name := range c.Upstreams[0].FilterRules {
		cfg.FilterRules[j] = c.Filters[name]
	}

	cfg.ColumnMappingRules = make([]*column.Rule, len(c.Upstreams[0].ColumnMappingRules))
	for j, name := range c.Upstreams[0].ColumnMappingRules {
		cfg.ColumnMappingRules[j] = c.ColumnMappings[name]
	}

	cfg.ExprFilter = make([]*dmconfig.ExpressionFilter, len(c.Upstreams[0].ExpressionFilters))
	for j, name := range c.Upstreams[0].ExpressionFilters {
		cfg.ExprFilter[j] = c.ExprFilter[name]
	}

	cfg.MydumperConfig = *c.Upstreams[0].Mydumper
	cfg.LoaderConfig = *c.Upstreams[0].Loader
	cfg.SyncerConfig = *c.Upstreams[0].Syncer

	return cfg
}<|MERGE_RESOLUTION|>--- conflicted
+++ resolved
@@ -262,11 +262,7 @@
 	JobCfg
 
 	// FIXME: remove this item after fix https://github.com/pingcap/tiflow/issues/7304
-<<<<<<< HEAD
-	NoNeedExtStorage bool
-=======
 	NeedExtStorage bool
->>>>>>> a508ac4d
 }
 
 // ToJobCfg converts TaskCfg to JobCfg.
