name: <placeholder>
task-mode: all
#is-sharding: true
#shard-mode: pessimistic
ignore-checking-items: []
meta-schema: dm_meta
#enable-heartbeat: false
#heartbeat-update-interval: 1
#heartbeat-report-interval: 10
timezone: ""
case-sensitive: false
collation_compatible: loose
target-database:
  host: host.docker.internal
  port: 4000
  user: root
  password: ''
  max-allowed-packet: null
  session:
    tidb_txn_mode: optimistic
  security: null
#mysql-instances:
upstreams:
<<<<<<< HEAD
  - db-config:
      host: host.docker.internal
      port: 3306
      user: root
      password: '123456'
      session: {}
    source-id: mysql-replica-01
    meta:
      binlog-name: ON.000001
      binlog-pos: 4
    #filter-rules:
    #- filter-01
    #column-mapping-rules:
    #- cm-01
    #route-rules:
    #- route-01
    #- route-02
    #expression-filters: []
    #black-white-list: ""
    block-allow-list: balist-01
    mydumper-config-name: dump-01
    mydumper: null
    mydumper-thread: 0
    loader-config-name: load-01
    loader: null
    loader-thread: 0
    syncer-config-name: sync-01
    syncer: null
    syncer-thread: 0
    #validator-config-name: validator-01
=======
- db-config:
    host: host.docker.internal
    port: 3306
    user: root
    password: ''
    session: {}
  source-id: mysql-replica-01
  meta: null
  #filter-rules:
  #- filter-01
  #column-mapping-rules:
  #- cm-01
  #route-rules:
  #- route-01
  #- route-02
  #expression-filters: []
  #black-white-list: ""
  block-allow-list: balist-01
  mydumper-config-name: dump-01
  mydumper: null
  mydumper-thread: 0
  loader-config-name: load-01
  loader: null
  loader-thread: 0
  syncer-config-name: sync-01
  syncer: null
  syncer-thread: 0
  #validator-config-name: validator-01
>>>>>>> b85512aa
#- db-config:
#    host: host.docker.internal
#    port: 3307
#    user: root
#    password: '******'
#    session: {}
#  source-id: mysql-replica-02
#  meta: null
#  filter-rules:
#  - filter-02
#  column-mapping-rules:
#  - cm-02
#  route-rules:
#  - route-01
#  - route-02
#  expression-filters: []
#  black-white-list: ""
#  block-allow-list: balist-01
#  mydumper-config-name: dump-01
#  mydumper: null
#  mydumper-thread: 0
#  loader-config-name: load-01
#  loader: null
#  loader-thread: 0
#  syncer-config-name: sync-01
#  syncer: null
#  syncer-thread: 0
#validator-config-name: validator-01
online-ddl: true
shadow-table-rules: []
trash-table-rules: []
#online-ddl-scheme: ""
#routes:
#  route-01:
#    schema-pattern: dmctl
#    table-pattern: t_*
#    target-schema: dmctl
#    target-table: t_target
#  route-02:
#    schema-pattern: dmctl
#    table-pattern: ""
#    target-schema: dmctl
#    target-table: ""
#filters:
#  filter-01:
#    schema-pattern: dmctl
#    table-pattern: t_1
#    events:
#    - all
#    sql-pattern: []
#    action: Do
#  filter-02:
#    schema-pattern: dmctl
#    table-pattern: t_2
#    events: []
#    sql-pattern:
#    - alter table .* add column aaa int
#    action: Ignore
#column-mappings:
#  cm-01:
#    schema-pattern: dmctl
#    table-pattern: t_*
#    source-column: id
#    target-column: id
#    expression: partition id
#    arguments:
#    - "1"
#    - ""
#    - t_
#    - ""
#    create-table-query: ""
#  cm-02:
#    schema-pattern: dmctl
#    table-pattern: t_*
#    source-column: id
#    target-column: id
#    expression: partition id
#    arguments:
#    - "2"
#    - ""
#    - t_
#    - ""
#    create-table-query: ""
#expression-filter: {}
#black-white-list: {}
block-allow-list:
  balist-01:
    #do-tables:
    #- db-name: dmctl
    #  tbl-name: ~^t_[\d]+
    #do-dbs:
    #- dmctl
    #ignore-tables: []
    #ignore-dbs: []
    do-dbs: ["<placeholder>"]
mydumpers:
  dump-01:
    mydumper-path: ./bin/mydumper
    threads: 4
    chunk-filesize: "64"
    statement-size: 0
    rows: 0
    where: ""
    skip-tz-utc: true
    extra-args: ""
loaders:
  load-01:
    pool-size: 16
    dir: ./dumped_data
    import-mode: sql
    on-duplicate: replace
syncers:
  sync-01:
    meta-file: ""
    worker-count: 16
    batch: 100
    queue-size: 1024
    checkpoint-flush-interval: 1
    compact: true
    multiple-rows: true
    max-retry: 0
    auto-fix-gtid: false
    enable-gtid: false
    disable-detect: false
    safe-mode: false
    enable-ansi-quotes: false
#validators:
#  validator-01:
#    mode: none
#    worker-count: 4
#clean-dump-file: true
experimental:
  async-checkpoint-flush: false<|MERGE_RESOLUTION|>--- conflicted
+++ resolved
@@ -14,19 +14,18 @@
   host: host.docker.internal
   port: 4000
   user: root
-  password: ''
+  password: ""
   max-allowed-packet: null
   session:
     tidb_txn_mode: optimistic
   security: null
 #mysql-instances:
 upstreams:
-<<<<<<< HEAD
   - db-config:
       host: host.docker.internal
       port: 3306
       user: root
-      password: '123456'
+      password: ""
       session: {}
     source-id: mysql-replica-01
     meta:
@@ -52,36 +51,6 @@
     syncer: null
     syncer-thread: 0
     #validator-config-name: validator-01
-=======
-- db-config:
-    host: host.docker.internal
-    port: 3306
-    user: root
-    password: ''
-    session: {}
-  source-id: mysql-replica-01
-  meta: null
-  #filter-rules:
-  #- filter-01
-  #column-mapping-rules:
-  #- cm-01
-  #route-rules:
-  #- route-01
-  #- route-02
-  #expression-filters: []
-  #black-white-list: ""
-  block-allow-list: balist-01
-  mydumper-config-name: dump-01
-  mydumper: null
-  mydumper-thread: 0
-  loader-config-name: load-01
-  loader: null
-  loader-thread: 0
-  syncer-config-name: sync-01
-  syncer: null
-  syncer-thread: 0
-  #validator-config-name: validator-01
->>>>>>> b85512aa
 #- db-config:
 #    host: host.docker.internal
 #    port: 3307
