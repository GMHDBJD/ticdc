// Copyright 2022 PingCAP, Inc.
//
// Licensed under the Apache License, Version 2.0 (the "License");
// you may not use this file except in compliance with the License.
// You may obtain a copy of the License at
//
//     http://www.apache.org/licenses/LICENSE-2.0
//
// Unless required by applicable law or agreed to in writing, software
// distributed under the License is distributed on an "AS IS" BASIS,
// See the License for the specific language governing permissions and
// limitations under the License.

package e2e_test

import (
	"bytes"
	"context"
	"database/sql"
	"encoding/json"
	"fmt"
	"io"
	"net/http"
<<<<<<< HEAD
	"net/url"
=======
	"os"
>>>>>>> 8f3fd7a7
	"regexp"
	"strings"
	"sync"
	"testing"
	"time"

	"github.com/pingcap/tiflow/tests/integration_tests/util"
	"github.com/stretchr/testify/require"

	"github.com/pingcap/tiflow/engine/client"
	"github.com/pingcap/tiflow/engine/enginepb"
	"github.com/pingcap/tiflow/engine/jobmaster/dm"
	"github.com/pingcap/tiflow/engine/jobmaster/dm/metadata"
	"github.com/pingcap/tiflow/engine/jobmaster/dm/openapi"
	engineModel "github.com/pingcap/tiflow/engine/model"
	dmpkg "github.com/pingcap/tiflow/engine/pkg/dm"
)

const (
	baseURL = "http://127.0.0.1:10245/api/v1/jobs/%s"
)

func TestDMJob(t *testing.T) {
	ctx := context.Background()
	masterClient, err := client.NewMasterClient(ctx, []string{"127.0.0.1:10245"})
	require.NoError(t, err)

	mysqlCfg := util.DBConfig{
		Host:     "127.0.0.1",
		Port:     3306,
		User:     "root",
		Password: "123456",
	}
	tidbCfg := util.DBConfig{
		Host:     "127.0.0.1",
		Port:     4000,
		User:     "root",
		Password: "",
	}

	mysql, err := util.CreateDB(mysqlCfg)
	require.NoError(t, err)
	defer func() {
		require.NoError(t, util.CloseDB(mysql))
	}()
	tidb, err := util.CreateDB(tidbCfg)
	require.NoError(t, err)
	defer func() {
		require.NoError(t, util.CloseDB(tidb))
	}()

	// clean up
	_, err = tidb.Exec("drop database if exists dm_meta")
	require.NoError(t, err)

	var wg sync.WaitGroup
	wg.Add(2)
	go func() {
		defer wg.Done()
		testSimpleAllModeTask(t, masterClient, mysql, tidb, "test1")
	}()
	go func() {
		defer wg.Done()
		testSimpleAllModeTask(t, masterClient, mysql, tidb, "test2")
	}()
	wg.Wait()

	// test metrics for syncer
	jobIDs := map[string]struct{}{}
	metricsURLs := []string{
		"http://127.0.0.1:11241/metrics",
		"http://127.0.0.1:11242/metrics",
		"http://127.0.0.1:11243/metrics",
	}
	re := regexp.MustCompile(`job_id="(.{36})"`)
	for _, metricsURL := range metricsURLs {
		resp, err := http.Get(metricsURL)
		require.NoError(t, err)
		content, err := io.ReadAll(resp.Body)
		require.NoError(t, err)
		matched := re.FindAllSubmatch(content, -1)
		for _, m := range matched {
			jobIDs[string(m[1])] = struct{}{}
		}
	}

	require.Equal(t, 2, len(jobIDs))
}

// testSimpleAllModeTask extracts the common logic for a DM "all" mode task,
// `db` should not contain special character.
func testSimpleAllModeTask(
	t *testing.T,
	client client.MasterClient,
	mysql, tidb *sql.DB,
	db string,
) {
	ctx := context.Background()
	noError := func(_ interface{}, err error) {
		require.NoError(t, err)
	}

	httpClient := &http.Client{
		Timeout: 30 * time.Second,
	}

	noError(tidb.Exec("drop database if exists " + db))
	noError(mysql.Exec("drop database if exists " + db))

	// full phase
	noError(mysql.Exec("create database " + db))
	noError(mysql.Exec("create table " + db + ".t1(c int primary key)"))
	noError(mysql.Exec("insert into " + db + ".t1 values(1)"))

	dmJobCfg, err := os.ReadFile("./dm-job.yaml")
	require.NoError(t, err)
	dmJobCfg = bytes.ReplaceAll(dmJobCfg, []byte("<placeholder>"), []byte(db))
	var resp *enginepb.SubmitJobResponse
	require.Eventually(t, func() bool {
		resp, err = client.SubmitJob(ctx, &enginepb.SubmitJobRequest{
			Tp:     int32(engineModel.JobTypeDM),
			Config: dmJobCfg,
		})
		return err == nil && resp.Err == nil
	}, time.Second*5, time.Millisecond*100)

	// check full phase
	waitRow := func(where string) {
		require.Eventually(t, func() bool {
			rs, err := tidb.Query("select 1 from " + db + ".t1 where " + where)
			if err != nil {
				t.Logf("query error: %v", err)
				return false
			}
			if !rs.Next() {
				t.Log("no rows")
				return false
			}
			if rs.Next() {
				t.Log("more than one row")
				return false
			}
			return true
		}, 30*time.Second, 500*time.Millisecond)
	}
	waitRow("c = 1")

	// incremental phase
	noError(mysql.Exec("insert into " + db + ".t1 values(2)"))
	waitRow("c = 2")

	// imitate an error that can auto resume
	noError(tidb.Exec("drop table " + db + ".t1"))
	noError(mysql.Exec("insert into " + db + ".t1 values(3)"))
	time.Sleep(time.Second)
	noError(tidb.Exec("create table " + db + ".t1(c int primary key)"))
	time.Sleep(time.Second)

	// check auto resume
	waitRow("c = 3")

	// check query status
	source1 := "mysql-replica-01"
	source2 := "mysql-replica-02"
	jobStatus, err := queryStatus(ctx, httpClient, resp.JobId, []string{source1, source2}, t)
	require.NoError(t, err)
	require.Equal(t, resp.JobId, jobStatus.JobMasterID)
	require.Contains(t, string(jobStatus.TaskStatus[source1].Status.Status), "totalEvents")
	require.Contains(t, jobStatus.TaskStatus[source2].Status.ErrorMsg, fmt.Sprintf("task %s for job not found", source2))

	// pause task
	err = operateJob(ctx, httpClient, resp.JobId, []string{source1}, dmpkg.Pause, t)
	require.NoError(t, err)

	// eventually paused
	require.Eventually(t, func() bool {
		jobStatus, err = queryStatus(ctx, httpClient, resp.JobId, nil, t)
		require.NoError(t, err)
		return jobStatus.TaskStatus[source1].Status.Stage == metadata.StagePaused
	}, time.Second*10, time.Second)

	// binlog schema list
	binlogSchemaResp, err := getBinlogSchema(ctx, httpClient, resp.JobId, source1, "", "", t)
	require.NoError(t, err)
	require.Len(t, binlogSchemaResp.Results, 1)
	require.Equal(t, fmt.Sprintf(`["%s"]`, db), binlogSchemaResp.Results[source1].Msg)
	require.Equal(t, "", binlogSchemaResp.Results[source1].ErrorMsg)

	// resume task
	err = operateJob(ctx, httpClient, resp.JobId, nil, dmpkg.Resume, t)
	require.NoError(t, err)

	// eventually resumed
	require.Eventually(t, func() bool {
		jobStatus, err = queryStatus(ctx, httpClient, resp.JobId, []string{source1}, t)
		require.NoError(t, err)
		return jobStatus.TaskStatus[source1].Status.Stage == metadata.StageRunning
	}, time.Second*10, time.Second)

	// get job cfg
	jobCfg, err := getJobCfg(ctx, httpClient, resp.JobId, t)
	require.NoError(t, err)
	require.Contains(t, jobCfg, `flavor: mysql`)

	noError(mysql.Exec("alter table " + db + ".t1 add column new_col int unique"))
	noError(mysql.Exec("insert into " + db + ".t1 values(4,4)"))

	// eventually error
	require.Eventually(t, func() bool {
		jobStatus, err = queryStatus(ctx, httpClient, resp.JobId, nil, t)
		require.NoError(t, err)
		return jobStatus.TaskStatus[source1].Status.Stage == metadata.StageError &&
			strings.Contains(jobStatus.TaskStatus[source1].Status.Result.Errors[0].RawCause,
				`unsupported add column 'new_col' constraint UNIQUE KEY when altering`)
	}, time.Second*10, time.Second)

	// binlog replace
	binlogReq := &openapi.SetBinlogOperatorRequest{
		Op: openapi.SetBinlogOperatorRequestOpReplace,
		Sqls: &[]string{
			"alter table " + db + ".t1 add column new_col int;",
			"alter table " + db + ".t1 add unique(new_col);",
		},
	}
	binlogResp, err := setBinlogOperator(ctx, httpClient, resp.JobId, source1, binlogReq, t)
	require.NoError(t, err)
	require.Equal(t, "", binlogResp.ErrorMsg)
	require.Len(t, binlogResp.Results, 1)
	require.Equal(t, "", binlogResp.Results[source1].ErrorMsg)
	require.Equal(t, "", binlogResp.Results[source1].Msg)
	waitRow("new_col = 4")

	// binlog replace again
	binlogResp, err = setBinlogOperator(ctx, httpClient, resp.JobId, source1, binlogReq, t)
	require.NoError(t, err)
	require.Equal(t, "", binlogResp.ErrorMsg)
	require.Len(t, binlogResp.Results, 1)
	require.Equal(t, "", binlogResp.Results[source1].Msg)
	require.Equal(t, fmt.Sprintf("source '%s' has no error", source1), binlogResp.Results[source1].ErrorMsg)

	// binlog get
	binlogResp, err = getBinlogOperator(ctx, httpClient, resp.JobId, source1, "", t)
	require.NoError(t, err)
	require.Equal(t, "", binlogResp.ErrorMsg)
	require.Len(t, binlogResp.Results, 1)
	require.Equal(t, "", binlogResp.Results[source1].Msg)
	require.Equal(t, fmt.Sprintf("source '%s' has no error", source1), binlogResp.Results[source1].ErrorMsg)

	// binlog delete
	binlogResp, err = deleteBinlogOperator(ctx, httpClient, resp.JobId, source1, t)
	require.NoError(t, err)
	require.Equal(t, "", binlogResp.ErrorMsg)
	require.Len(t, binlogResp.Results, 1)
	require.Equal(t, "", binlogResp.Results[source1].Msg)
	require.Equal(t, fmt.Sprintf("source '%s' has no error", source1), binlogResp.Results[source1].ErrorMsg)

	// pause task
	err = operateJob(ctx, httpClient, resp.JobId, []string{source1}, dmpkg.Pause, t)
	require.NoError(t, err)
	// eventually paused
	require.Eventually(t, func() bool {
		jobStatus, err = queryStatus(ctx, httpClient, resp.JobId, nil, t)
		require.NoError(t, err)
		return jobStatus.TaskStatus[source1].Status.Stage == metadata.StagePaused
	}, time.Second*10, time.Second)
	// set binlog schema
	fromSource := true
	binlogSchemaReq := &openapi.SetBinlogSchemaRequest{
		Database:   db,
		Table:      "t1",
		FromSource: &fromSource,
	}
	binlogSchemaResp, err = setBinlogSchema(ctx, httpClient, resp.JobId, source1, binlogSchemaReq, t)
	require.NoError(t, err)
	require.Equal(t, "", binlogSchemaResp.ErrorMsg)
	require.Equal(t, "", binlogSchemaResp.Results[source1].ErrorMsg)
	require.Equal(t, "", binlogSchemaResp.Results[source1].Msg)
	// get new binlog schema
	binlogSchemaResp, err = getBinlogSchema(ctx, httpClient, resp.JobId, source1, db, "t1", t)
	require.NoError(t, err)
	require.Len(t, binlogSchemaResp.Results, 1)
	require.Equal(t, "CREATE TABLE `t1` ( `c` int(11) NOT NULL, `new_col` int(11) DEFAULT NULL, PRIMARY KEY (`c`) /*T![clustered_index] CLUSTERED */, UNIQUE KEY `new_col` (`new_col`)) ENGINE=InnoDB DEFAULT CHARSET=latin1 COLLATE=latin1_bin", binlogSchemaResp.Results[source1].Msg)
	require.Equal(t, "", binlogSchemaResp.Results[source1].ErrorMsg)
}

func queryStatus(ctx context.Context, client *http.Client, jobID string, tasks []string, t *testing.T) (*dm.JobStatus, error) {
	u := fmt.Sprintf(baseURL+"/status", jobID)
	v := url.Values{}
	for _, task := range tasks {
		v.Add("tasks", task)
	}
	u += "?" + v.Encode()
	resp, err := client.Get(u)
	if err != nil {
		return nil, err
	}

	respBody, err := ioutil.ReadAll(resp.Body)
	if err != nil {
		return nil, err
	}
	var jobStatus dm.JobStatus
	err = json.Unmarshal(respBody, &jobStatus)
	return &jobStatus, err
}

func operateJob(ctx context.Context, client *http.Client, jobID string, tasks []string, op dmpkg.OperateType, t *testing.T) error {
	operateJobReq := &openapi.OperateJobRequest{
		Tasks: &tasks,
	}
	switch op {
	case dmpkg.Pause:
		operateJobReq.Op = openapi.OperateJobRequestOpPause
	case dmpkg.Resume:
		operateJobReq.Op = openapi.OperateJobRequestOpResume
	}

	bs, err := json.Marshal(operateJobReq)
	require.NoError(t, err)
	req, err := http.NewRequest(http.MethodPut, fmt.Sprintf(baseURL+"/status", jobID), bytes.NewReader(bs))
	require.NoError(t, err)
	req.Header.Set("Content-Type", "application/json")
	_, err = client.Do(req)
	return err
}

func getJobCfg(ctx context.Context, client *http.Client, jobID string, t *testing.T) (string, error) {
	resp, err := client.Get(fmt.Sprintf(baseURL+"/config", jobID))
	if err != nil {
		return "", err
	}

	respBody, err := ioutil.ReadAll(resp.Body)
	if err != nil {
		return "", err
	}
	var jobCfg string
	err = json.Unmarshal(respBody, &jobCfg)
	return jobCfg, err
}

func getBinlogOperator(ctx context.Context, client *http.Client, jobID string, task string, binlogPos string, t *testing.T) (*dmpkg.BinlogResponse, error) {
	u := fmt.Sprintf(baseURL+"/binlog/tasks/%s", jobID, task)
	v := url.Values{}
	if binlogPos != "" {
		v.Add("binlog_pos", binlogPos)
	}
	u += "?" + v.Encode()
	resp, err := client.Get(u)
	if err != nil {
		return nil, err
	}

	respBody, err := ioutil.ReadAll(resp.Body)
	if err != nil {
		return nil, err
	}
	var binlogResp dmpkg.BinlogResponse
	err = json.Unmarshal(respBody, &binlogResp)
	return &binlogResp, err
}

func setBinlogOperator(ctx context.Context, client *http.Client, jobID string, task string, req *openapi.SetBinlogOperatorRequest, t *testing.T) (*dmpkg.BinlogResponse, error) {
	bs, err := json.Marshal(req)
	require.NoError(t, err)
	resp, err := client.Post(fmt.Sprintf(baseURL+"/binlog/tasks/%s", jobID, task), "application/json", bytes.NewReader(bs))
	require.NoError(t, err)
	respBody, err := ioutil.ReadAll(resp.Body)
	if err != nil {
		return nil, err
	}
	var binlogResp dmpkg.BinlogResponse
	err = json.Unmarshal(respBody, &binlogResp)
	return &binlogResp, err
}

func deleteBinlogOperator(ctx context.Context, client *http.Client, jobID string, task string, t *testing.T) (*dmpkg.BinlogResponse, error) {
	req, err := http.NewRequest(http.MethodDelete, fmt.Sprintf(baseURL+"/binlog/tasks/%s", jobID, task), nil)
	require.NoError(t, err)
	resp, err := client.Do(req)
	if err != nil {
		return nil, err
	}
	respBody, err := ioutil.ReadAll(resp.Body)
	if err != nil {
		return nil, err
	}
	var binlogResp dmpkg.BinlogResponse
	err = json.Unmarshal(respBody, &binlogResp)
	return &binlogResp, err
}

func getBinlogSchema(ctx context.Context, client *http.Client, jobID string, task string, schema string, table string, t *testing.T) (*dmpkg.BinlogSchemaResponse, error) {
	u := fmt.Sprintf(baseURL+"/schema/tasks/%s", jobID, task)
	v := url.Values{}
	if schema != "" {
		v.Add("database", schema)
	}
	if table != "" {
		v.Add("table", table)
	}
	u += "?" + v.Encode()
	resp, err := client.Get(u)
	if err != nil {
		return nil, err
	}

	respBody, err := ioutil.ReadAll(resp.Body)
	if err != nil {
		return nil, err
	}
	var binlogSchemaResp dmpkg.BinlogSchemaResponse
	err = json.Unmarshal(respBody, &binlogSchemaResp)
	return &binlogSchemaResp, err
}

func setBinlogSchema(ctx context.Context, client *http.Client, jobID string, task string, req *openapi.SetBinlogSchemaRequest, t *testing.T) (*dmpkg.BinlogSchemaResponse, error) {
	url := fmt.Sprintf(baseURL+"/schema/tasks/%s", jobID, task)
	bs, err := json.Marshal(req)
	require.NoError(t, err)
	binlogSchemaReq, err := http.NewRequest(http.MethodPut, url, bytes.NewReader(bs))
	require.NoError(t, err)
	binlogSchemaReq.Header.Set("Content-Type", "application/json")
	resp, err := client.Do(binlogSchemaReq)
	require.NoError(t, err)
	respBody, err := ioutil.ReadAll(resp.Body)
	require.NoError(t, err)
	var binlogSchemaResp dmpkg.BinlogSchemaResponse
	err = json.Unmarshal(respBody, &binlogSchemaResp)
	return &binlogSchemaResp, err
}<|MERGE_RESOLUTION|>--- conflicted
+++ resolved
@@ -21,11 +21,8 @@
 	"fmt"
 	"io"
 	"net/http"
-<<<<<<< HEAD
 	"net/url"
-=======
 	"os"
->>>>>>> 8f3fd7a7
 	"regexp"
 	"strings"
 	"sync"
