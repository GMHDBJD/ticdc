--- conflicted
+++ resolved
@@ -125,10 +125,7 @@
 				},
 			},
 		},
-<<<<<<< HEAD
-=======
 		NeedExtStorage: true,
->>>>>>> a508ac4d
 	}
 	dmWorker := newDMWorker(dctx, "master-id", frameModel.WorkerDMDump, taskCfg)
 	unitHolder := &mockUnitHolder{}
