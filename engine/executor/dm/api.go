// Copyright 2022 PingCAP, Inc.
//
// Licensed under the Apache License, Version 2.0 (the "License");
// you may not use this file except in compliance with the License.
// You may obtain a copy of the License at
//
//     http://www.apache.org/licenses/LICENSE-2.0
//
// Unless required by applicable law or agreed to in writing, software
// distributed under the License is distributed on an "AS IS" BASIS,
// See the License for the specific language governing permissions and
// limitations under the License.

package dm

import (
	"context"
	"encoding/json"
	"fmt"

	"github.com/pingcap/errors"

	dmpkg "github.com/pingcap/tiflow/engine/pkg/dm"
)

// QueryStatus implements the api of query status request.
// QueryStatus is called by refection of commandHandler.
func (w *dmWorker) QueryStatus(ctx context.Context, req *dmpkg.QueryStatusRequest) *dmpkg.QueryStatusResponse {
	if w.taskID != req.Task {
		return &dmpkg.QueryStatusResponse{ErrorMsg: fmt.Sprintf("task id mismatch, get %s, actually %s", req.Task, w.taskID)}
	}
	// get status from unit
	status := w.unitHolder.Status(ctx)
	stage, result := w.unitHolder.Stage()
	// copy status via json
	statusBytes, err := json.Marshal(status)
	if err != nil {
		return &dmpkg.QueryStatusResponse{ErrorMsg: err.Error()}
	}
	return &dmpkg.QueryStatusResponse{
		Unit:   w.workerType,
		Stage:  stage,
		Result: result,
		Status: statusBytes,
	}
}

// StopWorker implements the api of stop worker message which kill itself.
// StopWorker is called by refection of commandHandler.
func (w *dmWorker) StopWorker(ctx context.Context, msg *dmpkg.StopWorkerMessage) error {
	if w.taskID != msg.Task {
		return errors.Errorf("task id mismatch, get %s, actually %s", msg.Task, w.taskID)
	}
<<<<<<< HEAD
	return w.closeAndExit(ctx, w.workerStatus())
}

// OperateTask implements the api of operate task message.
// OperateTask is called by refection of commandHandler.
func (w *dmWorker) OperateTask(ctx context.Context, msg *dmpkg.OperateTaskMessage) error {
	if w.taskID != msg.Task {
		return errors.Errorf("task id mismatch, get %s, actually %s", msg.Task, w.taskID)
	}
	switch msg.Op {
	case dmpkg.Pause:
		return w.unitHolder.Pause(ctx)
	case dmpkg.Resume:
		return w.unitHolder.Resume(ctx)
	default:
		return errors.Errorf("unsupported op type %d for task %s", msg.Op, w.taskID)
	}
=======
	return w.Exit(ctx, w.workerStatus(), nil)
>>>>>>> cad4d81d
}<|MERGE_RESOLUTION|>--- conflicted
+++ resolved
@@ -51,8 +51,7 @@
 	if w.taskID != msg.Task {
 		return errors.Errorf("task id mismatch, get %s, actually %s", msg.Task, w.taskID)
 	}
-<<<<<<< HEAD
-	return w.closeAndExit(ctx, w.workerStatus())
+	return w.Exit(ctx, w.workerStatus(), nil)
 }
 
 // OperateTask implements the api of operate task message.
@@ -69,7 +68,4 @@
 	default:
 		return errors.Errorf("unsupported op type %d for task %s", msg.Op, w.taskID)
 	}
-=======
-	return w.Exit(ctx, w.workerStatus(), nil)
->>>>>>> cad4d81d
 }