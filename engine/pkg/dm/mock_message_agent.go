--- conflicted
+++ resolved
@@ -45,14 +45,7 @@
 	return &resp2
 }
 
-<<<<<<< HEAD
-// Tick implement MessageAgent.Tick
-=======
-// Init implement MessageAgent.Init.
-func (m *MockMessageAgent) Init(ctx context.Context) error { return nil }
-
 // Tick implement MessageAgent.Tick.
->>>>>>> 2df4ad6c
 func (m *MockMessageAgent) Tick(ctx context.Context) error { return nil }
 
 // Close implement MessageAgent.Close.
